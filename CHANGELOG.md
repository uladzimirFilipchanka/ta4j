--- conflicted
+++ resolved
@@ -38,11 +38,8 @@
 - **BollingerBandsLowerIndicator**: added missing constructor documentation.
 - **BollingerBandsMiddleIndicator**: added missing constructor documentation.
 - **PrecisionNum**: `Num` implementation to support arbitrary precision
-<<<<<<< HEAD
 - **TrailingStopLossRule**: new rule that is satisfied if trailing stop loss is reached
-=======
 - **Num**: added Num sqrt(int) and Num sqrt()
->>>>>>> 3ed5f432
 
 ### Removed/Deprecated
 - **Decimal**: _removed_. Replaced by `Num` interface
