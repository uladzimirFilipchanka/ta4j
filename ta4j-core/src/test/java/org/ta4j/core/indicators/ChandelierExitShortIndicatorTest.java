/*
  The MIT License (MIT)

  Copyright (c) 2014-2017 Marc de Verdelhan & respective authors (see AUTHORS)

  Permission is hereby granted, free of charge, to any person obtaining a copy of
  this software and associated documentation files (the "Software"), to deal in
  the Software without restriction, including without limitation the rights to
  use, copy, modify, merge, publish, distribute, sublicense, and/or sell copies of
  the Software, and to permit persons to whom the Software is furnished to do so,
  subject to the following conditions:

  The above copyright notice and this permission notice shall be included in all
  copies or substantial portions of the Software.

  THE SOFTWARE IS PROVIDED "AS IS", WITHOUT WARRANTY OF ANY KIND, EXPRESS OR
  IMPLIED, INCLUDING BUT NOT LIMITED TO THE WARRANTIES OF MERCHANTABILITY, FITNESS
  FOR A PARTICULAR PURPOSE AND NONINFRINGEMENT. IN NO EVENT SHALL THE AUTHORS OR
  COPYRIGHT HOLDERS BE LIABLE FOR ANY CLAIM, DAMAGES OR OTHER LIABILITY, WHETHER
  IN AN ACTION OF CONTRACT, TORT OR OTHERWISE, ARISING FROM, OUT OF OR IN
  CONNECTION WITH THE SOFTWARE OR THE USE OR OTHER DEALINGS IN THE SOFTWARE.
 */
package org.ta4j.core.indicators;

import java.util.ArrayList;
import java.util.List;
import org.junit.Before;
import org.junit.Test;
import org.ta4j.core.Bar;
import org.ta4j.core.BaseTimeSeries;
import org.ta4j.core.Decimal;
<<<<<<< HEAD
=======
import static org.ta4j.core.TATestsUtils.assertDecimalEquals;
import org.ta4j.core.Tick;
>>>>>>> 4b988283
import org.ta4j.core.TimeSeries;
import org.ta4j.core.mocks.MockBar;

public class ChandelierExitShortIndicatorTest {

    private TimeSeries data;

    @Before
    public void setUp() {
<<<<<<< HEAD
        List<Bar> bars = new ArrayList<Bar>();
=======
        List<Tick> ticks = new ArrayList<>();
>>>>>>> 4b988283
        // open, close, high, low
        bars.add(new MockBar(44.98, 45.05, 45.17, 44.96));
        bars.add(new MockBar(45.05, 45.10, 45.15, 44.99));
        bars.add(new MockBar(45.11, 45.19, 45.32, 45.11));
        bars.add(new MockBar(45.19, 45.14, 45.25, 45.04));
        bars.add(new MockBar(45.12, 45.15, 45.20, 45.10));
        bars.add(new MockBar(45.15, 45.14, 45.20, 45.10));
        bars.add(new MockBar(45.13, 45.10, 45.16, 45.07));
        bars.add(new MockBar(45.12, 45.15, 45.22, 45.10));
        bars.add(new MockBar(45.15, 45.22, 45.27, 45.14));
        bars.add(new MockBar(45.24, 45.43, 45.45, 45.20));
        bars.add(new MockBar(45.43, 45.44, 45.50, 45.39));
        bars.add(new MockBar(45.43, 45.55, 45.60, 45.35));
        bars.add(new MockBar(45.58, 45.55, 45.61, 45.39));
        bars.add(new MockBar(45.45, 45.01, 45.55, 44.80));
        bars.add(new MockBar(45.03, 44.23, 45.04, 44.17));

        data = new BaseTimeSeries(bars);
    }

    @Test
    public void massIndexUsing3And8TimeFrames() {
        ChandelierExitShortIndicator ces = new ChandelierExitShortIndicator(data, 5, Decimal.TWO);

        assertDecimalEquals(ces.getValue(5), 45.3246);
        assertDecimalEquals(ces.getValue(6), 45.3437);
        assertDecimalEquals(ces.getValue(7), 45.3309);
        assertDecimalEquals(ces.getValue(8), 45.3547);
        assertDecimalEquals(ces.getValue(9), 45.3978);
        assertDecimalEquals(ces.getValue(10), 45.3762);
        assertDecimalEquals(ces.getValue(11), 45.4450);
        assertDecimalEquals(ces.getValue(12), 45.5040);
        assertDecimalEquals(ces.getValue(13), 45.3912);
        assertDecimalEquals(ces.getValue(14), 44.9909);
    }
}<|MERGE_RESOLUTION|>--- conflicted
+++ resolved
@@ -29,11 +29,7 @@
 import org.ta4j.core.Bar;
 import org.ta4j.core.BaseTimeSeries;
 import org.ta4j.core.Decimal;
-<<<<<<< HEAD
-=======
 import static org.ta4j.core.TATestsUtils.assertDecimalEquals;
-import org.ta4j.core.Tick;
->>>>>>> 4b988283
 import org.ta4j.core.TimeSeries;
 import org.ta4j.core.mocks.MockBar;
 
@@ -43,11 +39,7 @@
 
     @Before
     public void setUp() {
-<<<<<<< HEAD
         List<Bar> bars = new ArrayList<Bar>();
-=======
-        List<Tick> ticks = new ArrayList<>();
->>>>>>> 4b988283
         // open, close, high, low
         bars.add(new MockBar(44.98, 45.05, 45.17, 44.96));
         bars.add(new MockBar(45.05, 45.10, 45.15, 44.99));
